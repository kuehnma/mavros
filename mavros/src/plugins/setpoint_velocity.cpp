/**
 * @brief SetpointVelocity plugin
 * @file setpoint_velocity.cpp
 * @author Nuno Marques <n.marques21@hotmail.com>
 * @author Vladimir Ermakov <vooon341@gmail.com>
 *
 * @addtogroup plugin
 * @{
 */
/*
 * Copyright 2014 Nuno Marques.
 *
 * This file is part of the mavros package and subject to the license terms
 * in the top-level LICENSE file of the mavros repository.
 * https://github.com/mavlink/mavros/tree/master/LICENSE.md
 */

#include <mavros/mavros_plugin.h>
#include <mavros/setpoint_mixin.h>
#include <pluginlib/class_list_macros.h>
#include <eigen_conversions/eigen_msg.h>

#include <geometry_msgs/TwistStamped.h>

namespace mavplugin {
/**
 * @brief Setpoint velocity plugin
 *
 * Send setpoint velocities to FCU controller.
 */
class SetpointVelocityPlugin : public MavRosPlugin,
	private SetPositionTargetLocalNEDMixin<SetpointVelocityPlugin> {
public:
	SetpointVelocityPlugin() :
		sp_nh("~setpoint_velocity"),
		uas(nullptr)
	{ };

	void initialize(UAS &uas_)
	{
		uas = &uas_;

		//cmd_vel usually is the topic used for velocity control in many controllers / planners
		vel_sub = sp_nh.subscribe("cmd_vel", 10, &SetpointVelocityPlugin::vel_cb, this);
<<<<<<< HEAD
    vel_body_sub = sp_nh.subscribe("cmd_vel_body", 10, &SetpointVelocityPlugin::vel_body_cb, this);
=======
    vel_sub = sp_nh.subscribe("cmd_vel_body", 10, &SetpointVelocityPlugin::vel_body_cb, this);
>>>>>>> 21db5acc
	}

	const message_map get_rx_handlers() {
		return { /* Rx disabled */ };
	}

private:
	friend class SetPositionTargetLocalNEDMixin;
	ros::NodeHandle sp_nh;
	UAS *uas;

	ros::Subscriber vel_sub;
	ros::Subscriber vel_body_sub;

	/* -*- mid-level helpers -*- */

	/**
	 * @brief Send velocity to FCU velocity controller
	 *
	 * @warning Send only VX VY VZ. ENU frame.
	 */
	void send_setpoint_velocity(const ros::Time &stamp, Eigen::Vector3d &vel_enu, double yaw_rate) {
		/**
		 * Documentation start from bit 1 instead 0;
		 * Ignore position and accel vectors, yaw.
		 */
		uint16_t ignore_all_except_v_xyz_yr = (1 << 10) | (7 << 6) | (7 << 0);

		auto vel = UAS::transform_frame_enu_ned(vel_enu);
		auto yr = UAS::transform_frame_baselink_aircraft(Eigen::Vector3d(0.0, 0.0, yaw_rate));

		set_position_target_local_ned(stamp.toNSec() / 1000000,
				MAV_FRAME_LOCAL_NED,
				ignore_all_except_v_xyz_yr,
				0.0, 0.0, 0.0,
				vel.x(), vel.y(), vel.z(),
				0.0, 0.0, 0.0,
				0.0, yr.z());
	}

	/* -*- callbacks -*- */

	void vel_cb(const geometry_msgs::TwistStamped::ConstPtr &req) {
		Eigen::Vector3d vel_enu;

		tf::vectorMsgToEigen(req->twist.linear, vel_enu);
		send_setpoint_velocity(req->header.stamp, vel_enu,
				req->twist.angular.z);
	}

/** CHANGES from Kuehn for FLAIR Project **/
<<<<<<< HEAD
  void send_body_setpoint_velocity(const ros::Time &stamp, Eigen::Vector3d &vel_ros, double yaw_rate) {
=======
  void send_body_setpoint_velocity(const ros::Time &stamp, Eigen::Vector3d &vel_enu, double yaw_rate) {
>>>>>>> 21db5acc
    /**
     * Documentation start from bit 1 instead 0;
     * Ignore position and accel vectors, yaw.
     */
    uint16_t ignore_all_except_v_xyz_yr = (1 << 10) | (7 << 6) | (7 << 0);

<<<<<<< HEAD
    //Own conversion from ROS body frame (X: forward Y: left Z: u; REP103) to NED (Ardupilot Body Representation: X: Forward Y: Right Z: Down)
    Eigen::Vector3d vel_ardupilot;
    vel_ardupilot(0) = vel_ros(0);
    vel_ardupilot(1) = vel_ros(1) * -1.0;
    vel_ardupilot(2) = vel_ros(2) * -1.0;

	auto yr = UAS::transform_frame_baselink_aircraft(Eigen::Vector3d(0.0, 0.0, yaw_rate));
=======
    auto vel = UAS::transform_frame_enu_ned(vel_enu);
    auto yr = UAS::transform_frame_baselink_aircraft(Eigen::Vector3d(0.0, 0.0, yaw_rate));
>>>>>>> 21db5acc

    set_position_target_local_ned(stamp.toNSec() / 1000000,
        MAV_FRAME_BODY_OFFSET_NED, //BIG DIFFERENCE
        ignore_all_except_v_xyz_yr,
        0.0, 0.0, 0.0,
<<<<<<< HEAD
        vel_ardupilot.x(), vel_ardupilot.y(), vel_ardupilot.z(),
=======
        vel.x(), vel.y(), vel.z(),
>>>>>>> 21db5acc
        0.0, 0.0, 0.0,
        0.0, yr.z());
  }


  void vel_body_cb(const geometry_msgs::TwistStamped::ConstPtr &req) {
    Eigen::Vector3d vel_enu;

    tf::vectorMsgToEigen(req->twist.linear, vel_enu);
    send_body_setpoint_velocity(req->header.stamp, vel_enu,
        req->twist.angular.z);
  }

};
};	// namespace mavplugin

PLUGINLIB_EXPORT_CLASS(mavplugin::SetpointVelocityPlugin, mavplugin::MavRosPlugin)<|MERGE_RESOLUTION|>--- conflicted
+++ resolved
@@ -42,11 +42,8 @@
 
 		//cmd_vel usually is the topic used for velocity control in many controllers / planners
 		vel_sub = sp_nh.subscribe("cmd_vel", 10, &SetpointVelocityPlugin::vel_cb, this);
-<<<<<<< HEAD
-    vel_body_sub = sp_nh.subscribe("cmd_vel_body", 10, &SetpointVelocityPlugin::vel_body_cb, this);
-=======
-    vel_sub = sp_nh.subscribe("cmd_vel_body", 10, &SetpointVelocityPlugin::vel_body_cb, this);
->>>>>>> 21db5acc
+		vel_body_sub = sp_nh.subscribe("cmd_vel_body", 10, &SetpointVelocityPlugin::vel_body_cb, this);
+
 	}
 
 	const message_map get_rx_handlers() {
@@ -98,18 +95,13 @@
 	}
 
 /** CHANGES from Kuehn for FLAIR Project **/
-<<<<<<< HEAD
-  void send_body_setpoint_velocity(const ros::Time &stamp, Eigen::Vector3d &vel_ros, double yaw_rate) {
-=======
-  void send_body_setpoint_velocity(const ros::Time &stamp, Eigen::Vector3d &vel_enu, double yaw_rate) {
->>>>>>> 21db5acc
+void send_body_setpoint_velocity(const ros::Time &stamp, Eigen::Vector3d &vel_ros, double yaw_rate) {
     /**
      * Documentation start from bit 1 instead 0;
      * Ignore position and accel vectors, yaw.
      */
     uint16_t ignore_all_except_v_xyz_yr = (1 << 10) | (7 << 6) | (7 << 0);
 
-<<<<<<< HEAD
     //Own conversion from ROS body frame (X: forward Y: left Z: u; REP103) to NED (Ardupilot Body Representation: X: Forward Y: Right Z: Down)
     Eigen::Vector3d vel_ardupilot;
     vel_ardupilot(0) = vel_ros(0);
@@ -117,20 +109,12 @@
     vel_ardupilot(2) = vel_ros(2) * -1.0;
 
 	auto yr = UAS::transform_frame_baselink_aircraft(Eigen::Vector3d(0.0, 0.0, yaw_rate));
-=======
-    auto vel = UAS::transform_frame_enu_ned(vel_enu);
-    auto yr = UAS::transform_frame_baselink_aircraft(Eigen::Vector3d(0.0, 0.0, yaw_rate));
->>>>>>> 21db5acc
 
     set_position_target_local_ned(stamp.toNSec() / 1000000,
         MAV_FRAME_BODY_OFFSET_NED, //BIG DIFFERENCE
         ignore_all_except_v_xyz_yr,
         0.0, 0.0, 0.0,
-<<<<<<< HEAD
         vel_ardupilot.x(), vel_ardupilot.y(), vel_ardupilot.z(),
-=======
-        vel.x(), vel.y(), vel.z(),
->>>>>>> 21db5acc
         0.0, 0.0, 0.0,
         0.0, yr.z());
   }
